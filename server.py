--- conflicted
+++ resolved
@@ -1,21 +1,12 @@
 #!/usr/bin/env python
 # -*- coding:utf-8 -*-
 import os
-<<<<<<< HEAD
+import warnings
 from tornado import ioloop, web
-=======
-import warnings
-from importlib import import_module
-from tornado import ioloop, web, wsgi
->>>>>>> 47101aaa
 from tornado.options import options, define, parse_command_line
 from tornado.log import gen_log
 from utils import dotenv
 
-<<<<<<< HEAD
-define('debug', type=bool, default=False, help='run server in debug mode')
-define('uvloop', type=bool, default=True, help='run server with uvloop')
-=======
 # uvloop should be setup on the interpreter startup to avoid tricky problems
 try:
     import uvloop
@@ -28,56 +19,14 @@
 
 define('debug', type=bool, default=False, help='run server in debug mode',
        callback=lambda debug: os.environ.update({'DEBUG': str(debug)}))
->>>>>>> 47101aaa
 define('port', type=int, default=8000, help='listening port')
 define('addr', type=str, default='0.0.0.0', help='listening address')
-define('django', type=bool, default=False, help='enable django integration')
-define('django_threads', type=int, default=0, help='django thread pool size')
 
 
 def main():
     # load environment variables from .env file
     dotenv.read_dotenv(dotenv.find_dotenv())
     parse_command_line()
-
-<<<<<<< HEAD
-    if options.uvloop:
-        from tornado.platform.asyncio import AsyncIOMainLoop
-        try:
-            import asyncio
-            import uvloop
-            asyncio.set_event_loop_policy(uvloop.EventLoopPolicy())
-            AsyncIOMainLoop().install()
-        except ImportError:
-            options.uvloop = False
-            gen_log.error(
-                'cannot import asyncio and uvloop, fallback to IOLoop')
-=======
-    # serve django admin in debug mode
-    # NOTE: any django related things must be AFTER parsing options
-    options.django = options.django or options.debug
-
-    # DJANGO_SETTINGS_MODULE MUST be available before importing any django
-    # related things
-    os.environ.setdefault("DJANGO_SETTINGS_MODULE",
-                          "{{ project_name }}.settings")
-    dj_settings = None
-    if options.django:
-        if not options.debug:
-            gen_log.warn(
-                'WARNING: it is STRONGLY DISCOURAGED to use tornado and '
-                'django within one process (one thread) in production!!!')
-
-        import django
-        import django.conf
-        django.setup()
-        dj_settings = django.conf.settings
-    else:
-        try:
-            dj_settings = import_module(os.getenv('DJANGO_SETTINGS_MODULE'))
-        except ImportError:
-            pass
->>>>>>> 47101aaa
 
     from handlers import handlers
 
@@ -92,47 +41,17 @@
                 path='staticfiles/static')),
         ]
 
-<<<<<<< HEAD
     app = web.Application(
         handlers=handlers,
         debug=options.debug,
-        cookie_secret=os.getenv('SECRET_KEY') or '{{ secret_key }}',
-=======
-        # serve django admin pages and static files in debug mode
-        from handlers.with_django import FallbackHandler
-        import django.core.wsgi
-        django_wsgi = wsgi.WSGIContainer(
-            django.core.wsgi.get_wsgi_application())
-        django_handlers = [
-            (r'^/admin/.*$', FallbackHandler, dict(fallback=django_wsgi)),
-            (r'^/static/.*$', FallbackHandler, dict(fallback=django_wsgi)),
-            # fallback any not matched request to django
-            (r'^/.*$', FallbackHandler, dict(fallback=django_wsgi))
-        ]
-        handlers += django_handlers
-
-    app = web.Application(
-        handlers=handlers,
-        debug=options.debug,
-        cookie_secret=((dj_settings and dj_settings.SECRET_KEY) or
-                       os.getenv('SECRET_KEY', 'your_secret_key')),
-        django_enabled=options.django,
-        dj_settings=dj_settings,
->>>>>>> 47101aaa
+        cookie_secret=os.getenv('SECRET_KEY') or 'your_secret_key',
         template_path='templates',
     )
 
     serving_mode = 'debug' if options.debug else 'production'
-<<<<<<< HEAD
     gen_log.warn('starting server at %s:%s in %s mode...',
                  options.addr, options.port, serving_mode)
-    app.listen(options.port, options.addr)
-=======
-    django_mode = 'enabled' if options.django else 'disabled'
-    gen_log.warn('starting server at %s:%s in %s mode with django %s...',
-                 options.addr, options.port, serving_mode, django_mode)
     app.listen(options.port, options.addr, xheaders=True)
->>>>>>> 47101aaa
 
     ioloop.IOLoop.instance().start()
 
