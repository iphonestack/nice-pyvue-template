--- conflicted
+++ resolved
@@ -24,13 +24,10 @@
 
     # vue helloworld demo
     url(r'^$', generic.TemplateView.as_view(template_name='index.html')),
-<<<<<<< HEAD
-=======
 
     # demo user authorization and mock data APIs
     url(r'^api/v1/users/', include('apps.common.urls_api_v1')),
     url(r'^api/v1/mockapi/', include('apps.mockapi.urls_api_v1')),
->>>>>>> dd317c5a
 ]
 
 # serve apidoc and other static files in debug mode
