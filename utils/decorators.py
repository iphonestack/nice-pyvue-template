# -*- coding:utf-8 -*-
"""
Some useful and frequently used decorators, references:
    1. https://wiki.python.org/moin/PythonDecoratorLibrary
    2. https://github.com/pydanny/cached-property/
    3. https://github.com/bottlepy/bottle/
"""
import functools
import hashlib
import inspect
import itertools
import json
import logging
import math
import os
import re
import sys
import threading
import time
import warnings

from six import PY2, PY3, b, u, reraise
from six.moves import queue

if PY2:
    from io import open


class cached_attribute(object):
    """
    Thread safe decorator for read-only class attribute evaluated only
    once within TTL period.

    The default time-to-live (TTL) is 0 which is never expire, which
    will result the class attribute be replaced by the value when first
    accessed. Set to positive number to enable TTL.

    Usage example:

        import random

        # the class containing the attribute must be a new-style class
        class MyClass(object):

            # create class attribute whose value will only be evaluated
            # every 60 seconds, at maximum.
            @cached_attribute(ttl=60)
            def randint(cls):
                return random.randint(0, 100)

            # create class attribute whose value will only be evaluated
            # once, using all default parameters
            @cached_attribute
            def rand_float(cls):
                return random.random()

    By default the value is cached in the '_attr_cache_' attribute of the
    class that has the attribute getter method wrapped by this decorator.
    The cache attribute value is a dictionary which has a key for every
    attribute of the class which is wrapped by this decorator. Each entry
    in the cache is created only when the property is accessed for the
    first time and is a two-element tuple with the last computed attribute
    value and the last time it was updated in seconds since the epoch.

    The cache dictionary attribute can be specified using the 'cache_attr'
    parameter of the decorator constructor.

    To expire a cached attribute value with positive TTL manually just do:

        del instance.<attribute name>
        # or: del class._attr_cache_[<attribute name>]

    """

    def __init__(self, func=None, ttl=0, cache_attr='_attr_cache_'):
        self.cache_attr = cache_attr
        self.ttl = ttl
        self.lock = threading.RLock()

        if func is not None:
            self.__call__(func)

    def __call__(self, func):
        functools.update_wrapper(self, func, updated=[])
        self.func = func
        return self

    def __get__(self, obj, cls):
        if self.ttl <= 0:
            value = self.func(cls)
            setattr(cls, self.__name__, value)
            return value

        now = time.time()
        with self.lock:
            try:
                value, last_updated = getattr(
                    cls, self.cache_attr)[self.__name__]
                if self.ttl < now - last_updated:
                    raise AttributeError
            except (KeyError, AttributeError):
                value = self.func(cls)
                try:
                    cache = getattr(cls, self.cache_attr)
                except AttributeError:
                    cache = {}
                    setattr(cls, self.cache_attr, cache)
                cache[self.__name__] = (value, now)
            return value

    def __delete__(self, obj):
        try:
            del getattr(obj, self.cache_attr)[self.__name__]
        except (AttributeError, KeyError):
            pass


class cached_property(object):
    """
    Thread safe decorator for readonly properties evaluated only once
    within TTL period.

    The default time-to-live (TTL) is 0 which is never expire, which
    will result the property be replaced by the value when first accessed.
    Set to positive number to enable TTL.

    It can be used to create a cached property like this:

        import random

        # the class containing the property must be a new-style class
        class MyClass(object):

            # create property whose value is cached for ten minutes
            @cached_property(ttl=600)
            def randint(self):
                # will only be evaluated every 10 min, at maximum.
                return random.randint(0, 100)

            # use all default parameters, never expired
            @cached_property
            def rand_float(self):
                return random.random()

    By default the value is cached in the '_prop_cache_' attribute of the
    object instance that has the property getter method wrapped by this
    decorator. The cache attribute value is a dictionary which has a key
    for every property of the object which is wrapped by this decorator.
    Each entry in the cache is created only when the property is accessed
    for the first time and is a two-element tuple with the last computed
    property value and the last time it was updated in seconds since the epoch.

    The cache dictionary attribute can be specified using the 'cache_attr'
    parameter of the decorator constructor.

    To expire a cached property value with positive TTL manually just do:

        del instance.property
        # or: del instance._prop_cache_[<property name>]

    """
    def __init__(self, func=None, ttl=0, cache_attr='_prop_cache_'):
        self.cache_attr = cache_attr
        self.ttl = ttl
        self.lock = threading.RLock()

        if func is not None:
            self.__call__(func)

    def __call__(self, func):
        functools.update_wrapper(self, func)
        self.func = func
        return self

    def __get__(self, obj, cls=None):
        if obj is None:
            return self

        if self.ttl <= 0:
            value = obj.__dict__[self.__name__] = self.func(obj)
            return value

        now = time.time()
        with self.lock:
            try:
                value, last_updated = getattr(
                    obj, self.cache_attr)[self.__name__]
                if self.ttl < now - last_updated:
                    raise AttributeError
            except (KeyError, AttributeError):
                value = self.func(obj)
                try:
                    cache = getattr(obj, self.cache_attr)
                except AttributeError:
                    cache = {}
                    setattr(obj, self.cache_attr, cache)
                cache[self.__name__] = (value, now)
            return value

    def __delete__(self, obj):
        try:
            del getattr(obj, self.cache_attr)[self.__name__]
        except (AttributeError, KeyError):
            pass


class dict_property(object):
    """Property that maps to a key in a local dict-like attribute."""

    def __init__(self, attr, key=None, read_only=False):
        self.attr, self.key, self.read_only = attr, key, read_only

    def __call__(self, func):
        functools.update_wrapper(self, func, updated=[])
        self.getter, self.key = func, self.key or func.__name__
        return self

    def __get__(self, obj, cls):
        if obj is None:
            return self
        key, storage = self.key, getattr(obj, self.attr)
        if key not in storage:
            storage[key] = self.getter(obj)
        return storage[key]

    def __set__(self, obj, value):
        if self.read_only:
            raise AttributeError("Readonly property.")
        getattr(obj, self.attr)[self.key] = value

    def __delete__(self, obj):
        if self.read_only:
            raise AttributeError("Readonly property.")
        del getattr(obj, self.attr)[self.key]


def retry_on_error(tries, delay=3, backoff=2,
                   exceptions=(Exception,), hook=None):
    """Function decorator implementing retrying logic.

    Copyright 2012 by Jeff Laughlin Consulting LLC.

    https://gist.github.com/n1ywb/2570004

    delay: Sleep this many seconds * backoff * try number after failure
    backoff: Multiply delay by this factor after each failure
    exceptions: A tuple of exception classes; default (Exception,)
    hook: A function with the signature
          myhook(tries_remaining, exception, delay), default None

    The decorator will call the function up to max_tries times if it raises
    an exception.

    By default it catches instances of the Exception class and subclasses.
    This will recover after all but the most fatal errors. You may specify a
    custom tuple of exception classes with the 'exceptions' argument; the
    function will only be retried if it raises one of the specified
    exceptions.

    Additionally you may specify a hook function which will be called prior
    to retrying with the number of remaining tries and the exception instance;
    see given example. This is primarily intended to give the opportunity to
    log the failure. Hook is not called after failure if no retries remain.
    """

    if backoff <= 1:
        raise ValueError("backoff must be greater than 1")

    tries = math.floor(tries)
    if tries < 0:
        raise ValueError("tries must be 0 or greater")

    if delay <= 0:
        raise ValueError("delay must be greater than 0")

    def deco(func):
        @functools.wraps(func)
        def wrapper(*args, **kwargs):
            m_delay = delay
            m_tries = list(reversed(range(tries)))
            for tries_remaining in m_tries:
                try:
                    return func(*args, **kwargs)
                except exceptions as err:
                    if tries_remaining > 0:
                        if hook is not None:
                            hook(tries_remaining, err, m_delay)
                        time.sleep(m_delay)
                        m_delay = m_delay * backoff
                    else:
                        raise

        return wrapper

    return deco


def retry_on_false(tries, delay=3, backoff=2):
    """
    Retry function or method with exponential backoff until it returns True.

    delay sets the initial delay in seconds, and backoff sets the factor by
    which the delay should lengthen after each failure. backoff must be
    greater than 1, or else it isn't really a backoff. tries must be at least
    0, and delay greater than 0.
    """

    if backoff <= 1:
        raise ValueError("backoff must be greater than 1")

    tries = math.floor(tries)
    if tries < 0:
        raise ValueError("tries must be 0 or greater")

    if delay <= 0:
        raise ValueError("delay must be greater than 0")

    def deco(func):
        @functools.wraps(func)
        def wrapper(*args, **kwargs):
            m_tries, m_delay = tries, delay

            rv = func(*args, **kwargs)
            while m_tries > 0:
                if rv is True:
                    return True

                m_tries -= 1
                time.sleep(m_delay)
                m_delay *= backoff

                rv = func(*args, **kwargs)

            return False

        return wrapper

    return deco


def deprecated(func=None, msg=None):
    """
    This is a decorator which can be used to mark functions as deprecated.
    It will result in a warning being emitted when the function is used.

    Usage examples:

        @other_decorators_must_be_upper
        @deprecated
        def some_old_function(x, y):
            return x + y

        class SomeClass:
            @deprecated
            def some_old_method(self, x, y):
                return x + y
    """
    def deco(func):
        @functools.wraps(func)
        def wrapper(*args, **kwargs):
            message = msg or "Function {} is deprecated.".format(func.__name__)
            warnings.warn(message, category=DeprecationWarning, stacklevel=2)
            return func(*args, **kwargs)

        return wrapper

    if func is not None:
        return deco(func)

    return deco


def unimplemented(func=None, defaultval=None):
    """
    Allows you to test unimplemented code in a development environment by
    specifying a default argument as an argument to the decorator (or you
    can leave it off to specify None to be returned).
    """
    def deco(func):
        @functools.wraps(func)
        def wrapper(*args, **kwargs):
            return defaultval

        return wrapper

    if func is not None:
        return deco(func)

    return deco


def enabled(func):
    """
    This decorator doesn't add any behavior， Keep function unchanged.

    Commonly used together with the disabled decorator, example Usage:

        GLOBAL_ENABLE_FLAG = True
        state = enabled if GLOBAL_ENABLE_FLAG else disabled

        @state
        def special_function_foo():
            print("function was enabled")
    """
    return func


def disabled(func):
    """
    This decorator disables the provided function, and does nothing.

    See the decorator enabled for usage example.
    """
    def empty_func(*args, **kargs):
        pass

    return empty_func


class _LogDecorator(object):

    DEFAULT_LEVEL = logging.DEBUG
    DEFAULT_FORMAT = '[%(levelname)1.1s %(asctime)s %(name)s] %(message)s'
    DEFAULT_DATE_FORMAT = '%y%m%d %H:%M:%S'

    logger_name = 'LogDecorator'

    def __new__(cls, func=None,
                logger=None, level=None, logger_name=None, propagate=True):
        self = object.__new__(cls)

        # Do basic configuration for the logging system if not already
        logging.basicConfig(level=cls.DEFAULT_LEVEL,
                            format=cls.DEFAULT_FORMAT,
                            datefmt=cls.DEFAULT_DATE_FORMAT)
        self.level = level or (logger and logger.level) or logging.root.level
        if logger is None:
            self.logger_name = logger_name or cls.logger_name
            self.logger = logging.getLogger(self.logger_name)
        else:
            self.logger = logger
            self.logger_name = logger.name
        self.logger.propagate = propagate

        # make sure the logger's level is not greater than target level
        if self.logger.level > self.level:
            warnings.warn(
                "The logger's level is greater than level, resetting to "
                "level: {}".format(logging.getLevelName(self.logger.level)),
                category=UserWarning,
                stacklevel=2
            )
            self.level = self.logger.level

        if func is not None:
            return self.__call__(func)

        return self

    def __call__(self, func):
        raise NotImplementedError()


class log_parameters(_LogDecorator):
    """
    Dumps out the arguments passed to a function before calling it.

    NOTE: other decorators must be defined upper this decorator,
          or it won't work.
    """
    def __call__(self, func):
        arg_names = inspect.getargspec(func).args
        f_name = func.__name__

        @functools.wraps(func)
        def wrapper(*args, **kwargs):
            self.logger.log(self.level, '%s : %s', f_name, ', '.join(
                '%s=%s' % entry
                for entry in itertools.chain(
                    zip(arg_names, args), kwargs.items())))
            return func(*args, **kwargs)

        return wrapper


class log_events(_LogDecorator):
    """
    Logging decorator that allows you to log function entering and
    leaving events with a specific logger.
    """

    def __call__(self, func):
        f_name = func.__name__

        @functools.wraps(func)
        def wrapper(*args, **kwargs):
            self.logger.log(self.level, 'Entering %s', f_name)
            try:
                f_result = func(*args, **kwargs)
            except Exception as err:
                self.logger.log(self.level, 'Exception in %s', f_name)
                raise
            else:
                self.logger.log(self.level, 'Exiting %s', f_name)
                return f_result

        return wrapper


class print_to_log(_LogDecorator):
    """
    Redirects stdout printing to python standard logging.
    """
    logger_name = 'STDOUT'

    def __call__(self, func):
        @functools.wraps(func)
        def wrapper(*args, **kwargs):
            stdout_bak = sys.stdout
            sys.stdout = self
            try:
                return func(*args, **kwargs)
            finally:
                self.flush()
                sys.stdout = stdout_bak

        return wrapper

    @property
    def buf(self):
        if not hasattr(self, '_buf'):
            setattr(self, '_buf', [])
        return self._buf

    @buf.setter
    def buf(self, buf):
        setattr(self, '_buf', buf)

    def write(self, text):
        self.buf.append(text)
        if text.endswith('\n'):
            self.flush()

    def flush(self):
        output = ''.join(self.buf).rstrip()
        if output:
            self.logger.log(self.level, output)
            self.buf = []


def singleton(cls):
    """
    Use class as singleton. Usage example:

        @singleton
        class Foo:
            def __new__(cls):
                cls.x = 10
                return object.__new__(cls)

            def __init__(self):
                assert self.x == 10
                self.x = 15

        assert Foo().x == 15
        Foo().x = 20
        assert Foo().x == 20
    """

    cls.__new_original__ = cls.__new__

    @functools.wraps(cls.__new__)
    def singleton_new(cls, *args, **kwargs):
        it = cls.__dict__.get('__it__')
        if it is not None:
            return it

        cls.__it__ = it = cls.__new_original__(cls, *args, **kwargs)
        it.__init_original__(*args, **kwargs)
        return it

    cls.__new__ = singleton_new
    cls.__init_original__ = cls.__init__
    cls.__init__ = object.__init__

    return cls


class asynchronous(object):
    """
    Make function calling asynchronously. Usage example:

        import time

        @asynchronous
        def long_process(num):
            time.sleep(10)
            return num * num

        result = long_process.start(12)

        for i in range(20):
            print(i)
            time.sleep(1)

            if result.is_done():
                print("result {0}".format(result.result()))

        result2 = long_process.start(13)

        try:
            print("result2 {0}".format(result2.result()))
        except asynchronous.NotYetDoneException:
            print "not ready"

        result3 = long_process.start(5)
        print("result3 {0}".format(result3.wait())

    """
    def __init__(self, func):
        functools.update_wrapper(self, func)
        self.func = func
        self.err, self.exc_info = False, None

        def threaded(*args, **kwargs):
            try:
                self.queue.put(self.func(*args, **kwargs))
            except Exception as err:
                self.err = True
                self.exc_info = sys.exc_info()
            finally:
                self.wait_event.set()

        self.threaded = threaded

    def __call__(self, *args, **kwargs):
        return self.func(*args, **kwargs)

    def start(self, *args, **kwargs):
        self.queue = queue.Queue()
        self.wait_event = threading.Event()
        self.thread = threading.Thread(
            target=self.threaded, args=args, kwargs=kwargs)
        self.thread.start()
        return asynchronous.Result(self)

    class NotYetDoneException(Exception):
        pass

    class Result(object):
        def __init__(self, refer):
            self.refer = refer
            self._is_done = False

        def is_done(self):
            if not self._is_done:
                if self.refer.queue.empty():
                    if self.refer.thread.is_alive():
                        return False
            self._is_done = True
            return True

        def result(self):
            if not self.is_done():
                raise asynchronous.NotYetDoneException()
            if self.refer.err:
                exc_info = self.refer.exc_info
                reraise(exc_info[0], exc_info[1], exc_info[2])

            # cache the result, or deadlock happens when you retrieve
            # the result more than once
            if not hasattr(self, '_result'):
                setattr(self, '_result', self.refer.queue.get())
            return self._result

        def wait(self):
            self.refer.wait_event.wait()
            return self.result()


@singleton
class _Mock(object):
    """
    Return mock data from json file or default value when the decorated
    function raise NotImplementError exception.

    This class is a singleton for better cache strategy and performance.

    Usage example:

        my_mock = functools.partial(mock.from_file,
                                    file='/some/file.json', ttl=300)

        class MyClass(object):

            # provided there is key value "myclass_foo": "some value"
            # in the json file
            @my_mock(key='myclass_foo')
            def foo(*args, **kwargs):
                raise NotImplementedError()

            @my_mock(default={'foo': 'bar'})
            def bar(*args, **kwargs):
                raise my_mock.PleaseMockMe()

    """

    class PleaseMockMe(Exception):

        def __init__(self, key=None):
            self.key = key

    class KeyMissing(Exception):

        def __init__(self, key):
            self.key = key

    @staticmethod
    def fix_json(string):
        """
        https://gist.github.com/liftoff/ee7b81659673eca23cd9fc0d8b8e68b7
        Copyright: Dan McDougall <daniel.mcdougall@liftoffsoftware.com>

        Removes C-style comments and trailing commas from string.

        .. code-block:: javascript

            {
                // A comment!  You normally can't put these in JSON
                "testing": {
                    "foo": "bar", // <-- A trailing comma!  No worries.
                }, // <-- Another one!
                /*
                This style of comments will also be safely removed
                */
            }

        """
        comments_re = re.compile(
            r'//.*?$|/\*.*?\*/|\'(?:\\.|[^\\\'])*\'|"(?:\\.|[^\\"])*"',
            re.DOTALL | re.MULTILINE
        )
        trailing_object_commas_re = re.compile(
            r'(,)\s*}(?=([^"\\]*(\\.|"([^"\\]*\\.)*[^"\\]*"))*[^"]*$)')
        trailing_array_commas_re = re.compile(
            r'(,)\s*\](?=([^"\\]*(\\.|"([^"\\]*\\.)*[^"\\]*"))*[^"]*$)')

        def uncomment(match):
            s = match.group(0)
            if s[0] == '/':
                return ''
            return s

        string = comments_re.sub(uncomment, string)
        string = trailing_object_commas_re.sub("}", string)
        string = trailing_array_commas_re.sub("]", string)
        return string

    def from_file(self, key=None, file=None, ttl=3600, default=None,
                  exceptions=(NotImplementedError, PleaseMockMe)):
        caller_dir = os.path.dirname(inspect.stack()[1][1])
        if file and not os.path.isabs(file):
            file = os.path.join(caller_dir, file)
        elif default is None:
            # search for default mock data json files
            guess_files = [
                os.path.join(caller_dir, 'mock_data.json'),
                os.path.join(caller_dir, 'mock.json'),
            ]
            for gf in guess_files:
                if os.path.exists(gf):
                    file = gf
                    break
        if file:
            file = os.path.normpath(os.path.abspath(file))
            if not os.path.exists(file):
                raise IOError('mock file "%s" does not exists' % file)

            attr_name = 'from_file_{}'.format(hashlib.md5(b(file)).hexdigest())
            setattr(self.__class__, attr_name, cached_property(
<<<<<<< HEAD
                lambda obj: json.loads(self._fix_json(
=======
                lambda obj: json.loads(self.fix_json(
>>>>>>> d956819c
                    open(file, encoding='utf8').read())), ttl=ttl))

        def deco(func):
            @functools.wraps(func)
            def wrapper(*args, **kwargs):
                try:
                    return func(*args, **kwargs)
                except exceptions as err:
                    if isinstance(err, _Mock.PleaseMockMe) and err.key:
                        m_k = err.key
                    else:
                        m_k = key
                    if m_k and file:
                        try:
                            return getattr(self, attr_name)[m_k]
                        except KeyError as err:
                            # expire the cache to force reloading
                            delattr(self, attr_name)
                            reraise(_Mock.KeyMissing, _Mock.KeyMissing(m_k),
                                    None)
                    if callable(default):
                        return default()
                    return default

            return wrapper

        return deco

    # shortcut to allow using the mock decorator without parameters
    __call__ = from_file


mock = _Mock()<|MERGE_RESOLUTION|>--- conflicted
+++ resolved
@@ -778,11 +778,7 @@
 
             attr_name = 'from_file_{}'.format(hashlib.md5(b(file)).hexdigest())
             setattr(self.__class__, attr_name, cached_property(
-<<<<<<< HEAD
-                lambda obj: json.loads(self._fix_json(
-=======
                 lambda obj: json.loads(self.fix_json(
->>>>>>> d956819c
                     open(file, encoding='utf8').read())), ttl=ttl))
 
         def deco(func):
