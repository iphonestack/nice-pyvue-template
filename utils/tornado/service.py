# -*- coding:utf-8 -*-
"""
Tiny micro-service utility built of top of tornado, full of black magic.
Using together with other "utils.tornado.*" utilities is preferred, though
it can be used independently also.
"""
from tornado import ioloop, gen
from tornado.httpclient import AsyncHTTPClient
from tornado.log import gen_log
from tornado.options import options
from tornado.web import (Application, RequestHandler, StaticFileHandler,
                         RedirectHandler, ErrorHandler)
import functools
import inspect
import time
import warnings

# uvloop should be setup on the interpreter startup to avoid tricky problems
try:
    import uvloop
    import asyncio
    from tornado.platform.asyncio import AsyncIOMainLoop
    asyncio.set_event_loop_policy(uvloop.EventLoopPolicy())
    AsyncIOMainLoop().install()
except ImportError:
    warnings.warn("Cannot import asyncio/uvloop, fallback to Tornado's IOLoop")

from utils.tornado.api import ApiRequestHandler
from utils.tornado.scheduler import scheduler

__all__ = [
    'options', 'scheduler', 'service', 'health', 'heartbeat',
    'make_app', 'run', 'route', 'static', 'redirect', 'error',
    'get', 'post', 'put', 'delete', 'patch'
]


options.define('debug', type=bool, default=False, help='run server in debug mode')
options.define('port', type=int, default=8000, help='listening port')
options.define('addr', type=str, default='0.0.0.0', help='listening address')

_services = []
_handlers = []


def service(cls):
    global _services, _handlers
    _services.append(cls)

    routes = {}
    for attr, t in sorted(cls.__dict__.items()):
        if inspect.isfunction(t) and getattr(t, '__service_handler__'):
            meth, url = t.__service_handler__
            if meth in routes.setdefault(url, {}):
                raise ValueError('duplicate method %r for url %r' % (meth, url))
            routes[url][meth] = t
            if 'name' not in routes[url]:
                routes[url]['name'] = t.__name__.title()
            delattr(cls, attr)

    bases = (cls, ApiRequestHandler)
    if issubclass(cls, RequestHandler):
        bases = (cls, )
    for url, handler in list(routes.items()):
        handler_name = '{}_{}_Handler'.format(cls.__name__, handler.pop('name'))
        handler_class = type(handler_name, bases, {'__module__': cls.__module__})
        for m, f in handler.items():
            setattr(handler_class, m, f)
        _handlers.append((url, handler_class))

    return cls


def route(method, url):
    def decorator(func):
        func.__service_handler__ = (method.lower(), url)
        return func

    return decorator


get, post, put, delete, patch = map(
    lambda pair: functools.partial(*pair), zip(
        (route, ) * 5, ("GET", "POST", "PUT", "DELETE", "PATCH")))


def static(url, path):
    _handlers.append((url, StaticFileHandler, dict(path=path)))


def redirect(url, to):
    _handlers.append((url, RedirectHandler, dict(url=to)))


def error(url, status_code):
    _handlers.append((url, ErrorHandler, dict(status_code=status_code)))


def health(url=r'^/health$', text='ok'):

    @service
    class HealthyService(object):
        @get(url)
        def health(self):
            self.finish(text)


def heartbeat(url, interval=60, random_sleep=5, raise_error=False, **kwargs):

    @scheduler(start_at=time.time() + 1, every='%sseconds' % interval,
               random_sleep=random_sleep)
    @gen.coroutine
    def beat():
        gen_log.info('sending heartbeat to: %s', url)
        client = AsyncHTTPClient()
        resp = yield client.fetch(url, raise_error=raise_error, **kwargs)
        if resp.code != 200:
            gen_log.warning('heartbeat failed with status code %s: %r',
                            resp.code, resp.error)


def make_app(**app_kwargs):
    if not _services:
        raise RuntimeError(
            'No service registered, make sure they are defined properly!')
    if not _handlers:
        raise RuntimeError(
            'No handler registered, make sure they are defined properly!')
    for svc in _services:
        gen_log.debug('Registered service: %r', svc)
    for handler_tuple in _handlers:
        url, handler = handler_tuple[:2]
        gen_log.debug('Registered handler: %r, %r, subclass of: %r',
                      url, handler, handler.mro()[1])
<<<<<<< HEAD

    xheaders = app_kwargs.pop('xheaders', False)
=======
>>>>>>> 7ec12aca
    app = Application(
        handlers=_handlers,
        **app_kwargs
    )
    return app


<<<<<<< HEAD
    app.listen(options.port, options.addr, xheaders=xheaders)
=======
def run(**server_kwargs):
    options.parse_command_line()

    app = make_app(debug=options.debug)
    app.listen(options.port, options.addr, **server_kwargs)
>>>>>>> 7ec12aca
    scheduler.start_all()

    ioloop.IOLoop.instance().start()


if __name__ == '__main__':

    @service
    class Service(object):
        @get('^/hello$')
        @gen.coroutine
        def hello(self):
            yield gen.sleep(0.001)
            name = self.get_argument('name', '')
            self.finish('hello, %s!' % (name or 'anonymous'))

    redirect('/world', '/hello')
    health('/health', 'ok')

    # heartbeat('http://www.example.com/heartbeat')
    # To self-beat, before calling run(), options are not prepared
    options.add_parse_callback(
        lambda: heartbeat('http://127.0.0.1:%d/health' % options.port))

    # if using behind reverse proxy, pass xheaders=True
    # run(xheaders=True)
    run()<|MERGE_RESOLUTION|>--- conflicted
+++ resolved
@@ -132,11 +132,6 @@
         url, handler = handler_tuple[:2]
         gen_log.debug('Registered handler: %r, %r, subclass of: %r',
                       url, handler, handler.mro()[1])
-<<<<<<< HEAD
-
-    xheaders = app_kwargs.pop('xheaders', False)
-=======
->>>>>>> 7ec12aca
     app = Application(
         handlers=_handlers,
         **app_kwargs
@@ -144,15 +139,11 @@
     return app
 
 
-<<<<<<< HEAD
-    app.listen(options.port, options.addr, xheaders=xheaders)
-=======
 def run(**server_kwargs):
     options.parse_command_line()
 
     app = make_app(debug=options.debug)
     app.listen(options.port, options.addr, **server_kwargs)
->>>>>>> 7ec12aca
     scheduler.start_all()
 
     ioloop.IOLoop.instance().start()
