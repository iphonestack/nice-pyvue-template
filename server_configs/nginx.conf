--- conflicted
+++ resolved
@@ -19,7 +19,6 @@
     }
 
     # site static files
-    # apidoc: generated apidocjs document files
     # media: media files, e.g. uploaded things or big multimedia files
     # static: static files collected by django `collectstatic` command
     location @staticfiles {
@@ -27,26 +26,8 @@
         index index.html index.htm;
     }
 
-<<<<<<< HEAD
     # API requests and Django Admin
     location ~ ^/(api|admin)/ {
-=======
-    # pass API requests to tornado backend
-    location ~ ^/(api)/ {
-        set $upstream_host $host;
-        set $upstream_url 'http://{{ project_name }}_tornado_upstream';
-
-        # proxy
-        proxy_set_header X-Real-IP $remote_addr;
-        proxy_set_header X-Forwarded-For $proxy_add_x_forwarded_for;
-        proxy_set_header X-Forwarded-Scheme $scheme;
-        proxy_set_header Host $upstream_host;
-        proxy_pass $upstream_url;
-    }
-
-    # pass Admin requests to django backend
-    location ~ ^/(admin)/ {
->>>>>>> d956819c
         set $upstream_host $host;
         set $upstream_url 'http://{{ project_name }}_upstream';
 
