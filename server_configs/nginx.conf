--- conflicted
+++ resolved
@@ -1,9 +1,5 @@
-upstream {{ project_name }}_django_upstream {
+upstream {{ project_name }}_upstream {
     server localhost:8000;
-}
-
-upstream {{ project_name }}_tornado_upstream {
-    server localhost:8001;
 }
 
 server {
@@ -30,28 +26,10 @@
         index index.html index.htm;
     }
 
-<<<<<<< HEAD
     # API requests and Django Admin
-    location ~ ^/(api/admin)/ {
-=======
-    # pass API requests to tornado backend and Django Admin
-    location ~ ^/(api)/ {
->>>>>>> 002a5dac
+    location ~ ^/(api|admin)/ {
         set $upstream_host $host;
-        set $upstream_url 'http://{{ project_name }}_tornado_upstream';
-
-        # proxy
-        proxy_set_header X-Real-IP $remote_addr;
-        proxy_set_header X-Forwarded-For $proxy_add_x_forwarded_for;
-        proxy_set_header X-Forwarded-Scheme $scheme;
-        proxy_set_header Host $upstream_host;
-        proxy_pass $upstream_url;
-    }
-
-    # pass Admin requests to django backend
-    location ~ ^/(admin)/ {
-        set $upstream_host $host;
-        set $upstream_url 'http://{{ project_name }}_django_upstream';
+        set $upstream_url 'http://{{ project_name }}_upstream';
 
         # proxy
         proxy_set_header X-Real-IP $remote_addr;
