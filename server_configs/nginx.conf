upstream {{ project_name }}_upstream {
    server localhost:8000;
}

server {
    listen       80;
    #server_name  your_domain_name;

    location = /favicon.ico {
        log_not_found off;
        access_log off;
    }

<<<<<<< HEAD
    # HTML and static files
    # media: site media files, e.g. uploaded things or big multimedia files
    # static: frontend static files
=======
    # frontend dist static files
>>>>>>> d956819c
    location / {
        root {{ project_directory }}/frontend/dist/;
        index index.html index.htm;
        try_files $uri @staticfiles;
    }

    # site static files
    # apidoc: generated apidocjs document files
    # media: media files, e.g. uploaded things or big multimedia files
    # static: static files collected by django `collectstatic` command
    location @staticfiles {
        root {{ project_directory }}/staticfiles/;
        index index.html index.htm;
    }

<<<<<<< HEAD
    # backend API requests
    location ^~ /api/ {
=======
    # pass API requests to tornado backend
    location ~ ^/(api)/ {
        set $upstream_host $host;
        set $upstream_url 'http://{{ project_name }}_tornado_upstream';

        # proxy
        proxy_set_header X-Real-IP $remote_addr;
        proxy_set_header X-Forwarded-For $proxy_add_x_forwarded_for;
        proxy_set_header X-Forwarded-Scheme $scheme;
        proxy_set_header Host $upstream_host;
        proxy_pass $upstream_url;
    }

    # pass Admin requests to django backend
    location ~ ^/(admin)/ {
>>>>>>> d956819c
        set $upstream_host $host;
        set $upstream_url 'http://{{ project_name }}_upstream';

        # proxy
        proxy_set_header X-Real-IP $remote_addr;
        proxy_set_header X-Forwarded-For $proxy_add_x_forwarded_for;
        proxy_set_header X-Forwarded-Scheme $scheme;
        proxy_set_header Host $upstream_host;
        proxy_pass $upstream_url;
    }
}<|MERGE_RESOLUTION|>--- conflicted
+++ resolved
@@ -11,13 +11,7 @@
         access_log off;
     }
 
-<<<<<<< HEAD
-    # HTML and static files
-    # media: site media files, e.g. uploaded things or big multimedia files
-    # static: frontend static files
-=======
     # frontend dist static files
->>>>>>> d956819c
     location / {
         root {{ project_directory }}/frontend/dist/;
         index index.html index.htm;
@@ -25,34 +19,15 @@
     }
 
     # site static files
-    # apidoc: generated apidocjs document files
     # media: media files, e.g. uploaded things or big multimedia files
-    # static: static files collected by django `collectstatic` command
+    # static: frontend static files
     location @staticfiles {
         root {{ project_directory }}/staticfiles/;
         index index.html index.htm;
     }
 
-<<<<<<< HEAD
-    # backend API requests
-    location ^~ /api/ {
-=======
     # pass API requests to tornado backend
     location ~ ^/(api)/ {
-        set $upstream_host $host;
-        set $upstream_url 'http://{{ project_name }}_tornado_upstream';
-
-        # proxy
-        proxy_set_header X-Real-IP $remote_addr;
-        proxy_set_header X-Forwarded-For $proxy_add_x_forwarded_for;
-        proxy_set_header X-Forwarded-Scheme $scheme;
-        proxy_set_header Host $upstream_host;
-        proxy_pass $upstream_url;
-    }
-
-    # pass Admin requests to django backend
-    location ~ ^/(admin)/ {
->>>>>>> d956819c
         set $upstream_host $host;
         set $upstream_url 'http://{{ project_name }}_upstream';
 
