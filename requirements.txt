--- conflicted
+++ resolved
@@ -3,13 +3,6 @@
 psycopg2
 gunicorn
 gevent
-<<<<<<< HEAD
-click
-=======
-aioredis
-asyncpg
-tornado
 click
 fabric3
-six
->>>>>>> a5315143
+six